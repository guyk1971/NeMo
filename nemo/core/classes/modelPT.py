# Copyright (c) 2020, NVIDIA CORPORATION.  All rights reserved.
#
# Licensed under the Apache License, Version 2.0 (the "License");
# you may not use this file except in compliance with the License.
# You may obtain a copy of the License at
#
#     http://www.apache.org/licenses/LICENSE-2.0
#
# Unless required by applicable law or agreed to in writing, software
# distributed under the License is distributed on an "AS IS" BASIS,
# WITHOUT WARRANTIES OR CONDITIONS OF ANY KIND, either express or implied.
# See the License for the specific language governing permissions and
# limitations under the License.

import inspect
from abc import abstractmethod
from dataclasses import dataclass
from typing import Dict, Optional, Union

import hydra
from omegaconf import DictConfig, OmegaConf
from pytorch_lightning import LightningModule

from nemo.core import optim
from nemo.core.classes.common import Model
from nemo.core.config.base_config import Config
from nemo.core.optim import prepare_lr_scheduler
from nemo.utils import logging

__all__ = ['ModelPT', 'ModelPTConfig']


@dataclass
class ModelPTConfig(Config):
    """Inherit from this class when you parametrize NeMo models"""

    optim: Optional[DictConfig] = None
    train_ds: Optional[DictConfig] = None
    validation_ds: Optional[DictConfig] = None
    test_ds: Optional[DictConfig] = None


class ModelPT(LightningModule, Model):
    """
    Interface for Pytorch-lightning based NeMo models
    """

<<<<<<< HEAD
    def save_to(self, save_path: str):
        oconf = OmegaConf.create(self._cfg)
        OmegaConf.save(config=oconf, f='AAAAAA.yaml')

    @classmethod
    def restore_from(cls, restore_path: str):
        pass

    def __init__(self, cfg: ModelPTConfig = None):
=======
    def __init__(self, cfg: ModelPTConfig = None, trainer=None):
>>>>>>> 6e7ec63b
        super().__init__()
        self._cfg = cfg
        # self.save_hyperparameters(self._cfg)
        self._train_dl = None
        self._validation_dl = None
        self._test_dl = None
        self._optimizer = None
        self._scheduler = None
        self._trainer = trainer

        if cfg is not None:
            if hasattr(cfg, 'train_ds') and cfg.train_ds is not None:
            #if 'train_ds' in cfg and cfg.train_ds is not None:
                self.setup_training_data(cfg.train_ds)
            if hasattr(cfg, 'vaidation_ds') and cfg.validation_ds is not None:
            #if 'validation_ds' in cfg and cfg.validation_ds is not None:
                self.setup_validation_data(cfg.validation_ds)
            if hasattr(cfg, 'test_ds') and cfg.test_ds is not None:
            #if 'test_ds' in cfg and cfg.test_ds is not None:
                self.setup_test_data(cfg.test_ds)

    @abstractmethod
    def setup_training_data(self, train_data_layer_config: Union[DictConfig, Dict]):
        """
        Setups data loader to be used in training
        Args:
            train_data_layer_config: training data layer parameters.
        Returns:

        """
        pass

    @abstractmethod
    def setup_validation_data(self, val_data_layer_config: Union[DictConfig, Dict]):
        """
        (Optionally) Setups data loader to be used in validation
        Args:
            val_data_layer_config: validation data layer parameters.
        Returns:

        """
        pass

    def setup_test_data(self, test_data_layer_config: Union[DictConfig, Dict]):
        """
        (Optionally) Setups data loader to be used in test
        Args:
            test_data_layer_config: test data layer parameters.
        Returns:

        """
        raise NotImplementedError()

    def setup_optimization(self, optim_config: Optional[Union[DictConfig, Dict]] = None):
        """
        Prepares an optimizer from a string name and its optional config parameters.

        Args:
            optim_config: a dictionary containing the following keys.
                - "lr": mandatory key for learning rate. Will raise ValueError
                if not provided.

                - "optimizer": string name pointing to one of the available
                optimizers in the registry. If not provided, defaults to "adam".

                - "opt_args": Optional list of strings, in the format "arg_name=arg_value".
                The list of "arg_value" will be parsed and a dictionary of optimizer
                kwargs will be built and supplied to instantiate the optimizer.
        """
        # Setup optimizer and scheduler
<<<<<<< HEAD
        if hasattr(optim_config, 'sched') and self._cfg is not None and hasattr(self._cfg.pl, 'trainer'):
            if self._cfg.pl.trainer.max_steps is None:
                if self._cfg.pl.trainer.gpus == 0:
=======
        if 'sched' in optim_config and self._trainer is not None:
            if not isinstance(self._trainer.accumulate_grad_batches, int):
                raise ValueError("We do not currently support gradient acculumation that is not an integer.")
            if self._trainer.max_steps is None:
                if self._trainer.num_gpus == 0:
>>>>>>> 6e7ec63b
                    # training on CPU
                    iters_per_batch = self._trainer.max_epochs / float(
                        self._trainer.num_nodes * self._trainer.accumulate_grad_batches
                    )
                else:
                    iters_per_batch = self._trainer.max_epochs / float(
                        self._trainer.num_gpus * self._trainer.num_nodes * self._trainer.accumulate_grad_batches
                    )
                optim_config.sched.iters_per_batch = iters_per_batch
            else:
                optim_config.sched.max_steps = self._trainer.max_steps

        optim_config = optim_config or {}  # In case null was passed as optim_params

        # Force into DictConfig from nested structure
        optim_config = OmegaConf.create(optim_config)

        # Check if caller provided optimizer name, default to Adam otherwise
        optimizer_cls = optim_config.get('cls', None)

        logging.info(f"CLS : {optimizer_cls}")

        if optimizer_cls is None:
            # Try to get optimizer name for dynamic resolution, defaulting to Adam
            optimizer_name = optim_config.get('name', 'adam')
        else:
            if inspect.isclass(optimizer_cls):
                optimizer_name = optimizer_cls.__name__.lower()
            else:
                # resolve the class name (lowercase) from the class path if not provided
                optimizer_name = optimizer_cls.split(".")[-1].lower()

        # We are guarenteed to have lr since it is required by the argparser
        # But maybe user forgot to pass it to this function
        # lr = optim_config.get('lr', None)
        lr = optim_config.get('lr', 0.0001)

        if 'lr' is None:
            raise ValueError('`lr` must be passed to `optimizer_config` when setting up the optimization !')

        # Check if caller has optimizer kwargs, default to empty dictionary
        optimizer_args = optim_config.get('args', {})
        optimizer_args = optim.parse_optimizer_args(optimizer_name, optimizer_args)

        # Actually instantiate the optimizer
        if optimizer_cls is not None:
            if inspect.isclass(optimizer_cls):
                optimizer = optimizer_cls(self.parameters(), lr=lr, **optimizer_args)
                logging.info("Optimizer config = %s", str(optimizer))

                self._optimizer = optimizer

            else:
                # Attempt class path resolution
                try:
                    optimizer_cls = OmegaConf.create({'cls': optimizer_cls})
                    optimizer_config = {'lr': lr}
                    optimizer_config.update(optimizer_args)

                    logging.info("About to instantiate optimizer")

                    optimizer_instance = hydra.utils.instantiate(
                        optimizer_cls, self.parameters(), **optimizer_config
                    )  # type: DictConfig

                    logging.info("Optimizer config = %s", str(optimizer_instance))

                    self._optimizer = optimizer_instance

                except Exception as e:
                    logging.error(
                        "Could not instantiate class path - {} with kwargs {}".format(
                            optimizer_cls, str(optimizer_config)
                        )
                    )
                    raise e

        else:
            optimizer = optim.get_optimizer(optimizer_name)
            optimizer = optimizer(self.parameters(), lr=lr, **optimizer_args)

            logging.info("Optimizer config = %s", str(optimizer))

            self._optimizer = optimizer

        self._scheduler = prepare_lr_scheduler(
            optimizer=self._optimizer, scheduler_config=optim_config, train_dataloader=self._train_dl
        )

    def configure_optimizers(self):
        if self._scheduler is None:
            return self._optimizer
        else:
            return [self._optimizer], [self._scheduler]

    def train_dataloader(self):
        if self._train_dl is not None:
            return self._train_dl

    def val_dataloader(self):
        if self._validation_dl is not None:
            return self._validation_dl

    # def test_dataloader(self):
    #     if self._test_dl is not None:
    #         return self._test_dl<|MERGE_RESOLUTION|>--- conflicted
+++ resolved
@@ -45,19 +45,14 @@
     Interface for Pytorch-lightning based NeMo models
     """
 
-<<<<<<< HEAD
     def save_to(self, save_path: str):
-        oconf = OmegaConf.create(self._cfg)
-        OmegaConf.save(config=oconf, f='AAAAAA.yaml')
+        pass
 
     @classmethod
     def restore_from(cls, restore_path: str):
         pass
 
-    def __init__(self, cfg: ModelPTConfig = None):
-=======
     def __init__(self, cfg: ModelPTConfig = None, trainer=None):
->>>>>>> 6e7ec63b
         super().__init__()
         self._cfg = cfg
         # self.save_hyperparameters(self._cfg)
@@ -70,13 +65,10 @@
 
         if cfg is not None:
             if hasattr(cfg, 'train_ds') and cfg.train_ds is not None:
-            #if 'train_ds' in cfg and cfg.train_ds is not None:
                 self.setup_training_data(cfg.train_ds)
-            if hasattr(cfg, 'vaidation_ds') and cfg.validation_ds is not None:
-            #if 'validation_ds' in cfg and cfg.validation_ds is not None:
+            if hasattr(cfg, 'validation_ds') and cfg.validation_ds is not None:
                 self.setup_validation_data(cfg.validation_ds)
             if hasattr(cfg, 'test_ds') and cfg.test_ds is not None:
-            #if 'test_ds' in cfg and cfg.test_ds is not None:
                 self.setup_test_data(cfg.test_ds)
 
     @abstractmethod
@@ -128,17 +120,11 @@
                 kwargs will be built and supplied to instantiate the optimizer.
         """
         # Setup optimizer and scheduler
-<<<<<<< HEAD
-        if hasattr(optim_config, 'sched') and self._cfg is not None and hasattr(self._cfg.pl, 'trainer'):
-            if self._cfg.pl.trainer.max_steps is None:
-                if self._cfg.pl.trainer.gpus == 0:
-=======
         if 'sched' in optim_config and self._trainer is not None:
             if not isinstance(self._trainer.accumulate_grad_batches, int):
                 raise ValueError("We do not currently support gradient acculumation that is not an integer.")
             if self._trainer.max_steps is None:
                 if self._trainer.num_gpus == 0:
->>>>>>> 6e7ec63b
                     # training on CPU
                     iters_per_batch = self._trainer.max_epochs / float(
                         self._trainer.num_nodes * self._trainer.accumulate_grad_batches
@@ -173,8 +159,7 @@
 
         # We are guarenteed to have lr since it is required by the argparser
         # But maybe user forgot to pass it to this function
-        # lr = optim_config.get('lr', None)
-        lr = optim_config.get('lr', 0.0001)
+        lr = optim_config.get('lr', None)
 
         if 'lr' is None:
             raise ValueError('`lr` must be passed to `optimizer_config` when setting up the optimization !')
