--- conflicted
+++ resolved
@@ -177,12 +177,7 @@
 dump.py
 docs/sources/source/test_build/
 lightning_logs/
-<<<<<<< HEAD
 sandbox/text/
-=======
-text/
-
->>>>>>> 2b6b77cc
 
 # Checkpoints, config files and temporary files created in tutorials.
 examples/neural_graphs/*.chkpt
